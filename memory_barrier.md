# memory barrier

> There are only two hard things in Computer Science: cache invalidation and naming things.

> -- Phil Karlton

https://martinfowler.com/bliki/TwoHardThings.html

memory barrier 也称为 memory fence。

## CPU 架构

```
 ┌─────────────┐                ┌─────────────┐   
 │    CPU 0    │                │    CPU 1    │   
 └───────────┬─┘                └───────────┬─┘   
   ▲         │                     ▲        │     
   │         │                     │        │     
   │         │                     │        │     
   │         │                     │        │     
   │         ▼                     │        ▼     
   │    ┌────────┐                 │    ┌────────┐
   │◀───┤ Store  │                 │◀───┤ Store  │
   ├───▶│ Buffer │                 ├───▶│ Buffer │
   │    └────┬───┘                 │    └───┬────┘
   │         │                     │        │     
   │         │                     │        │     
   │         │                     │        │     
   │         │                     │        │     
   │         ▼                     │        ▼     
┌──┴────────────┐               ┌──┴────────────┐ 
│               │               │               │ 
│     Cache     │               │     Cache     │ 
│               │               │               │ 
└───────┬───────┘               └───────┬───────┘ 
        │                               │         
        │                               │         
        │                               │         
 ┌──────┴──────┐                 ┌──────┴──────┐  
 │ Invalidate  │                 │ Invalidate  │  
 │    Queue    │                 │    Queue    │  
 └──────┬──────┘                 └──────┬──────┘  
        │                               │         
        │         Interconnect          │         
        └───────────────┬───────────────┘         
                        │                         
                        │                         
                        │                         
                        │                         
                ┌───────┴───────┐                 
                │               │                 
                │    Memory     │                 
                │               │                 
                └───────────────┘                 
```

## store buffer 和 invalidate queue

Store Buffer：

当写入到一行 invalidate 状态的 cache line 时便会使用到 store buffer。写如果要继续执行，CPU 需要先发出一条 read-invalid 消息(因为需要确保所有其它缓存了当前内存地址的 CPU 的 cache line 都被 invalidate 掉)，然后将写推入到 store buffer 中，当最终 cache line 达到当前 CPU 时再执行这个写操作。

CPU 存在 store buffer 的直接影响是，当 CPU 提交一个写操作时，这个写操作不会立即写入到 cache 中。因而，无论什么时候 CPU 需要从 cache line 中读取，都需要先扫描它自己的 store buffer 来确认是否存在相同的 line，因为有可能当前 CPU 在这次操作之前曾经写入过 cache，但该数据还没有被刷入过 cache(之前的写操作还在 store buffer 中等待)。需要注意的是，虽然 CPU 可以读取其之前写入到 store buffer 中的值，但其它 CPU 并不能在该 CPU 将 store buffer 中的内容 flush 到 cache 之前看到这些值。即 store buffer 是不能跨核心访问的，CPU 核心看不到其它核心的 store buffer。

Invalidate Queues：

为了处理 invalidation 消息，CPU 实现了 invalidate queue，借以处理新达到的 invalidate 请求，在这些请求到达时，可以马上进行响应，但可以不马上处理。取而代之的，invalidation 消息只是会被推进一个 invalidation 队列，并在之后尽快处理(但不是马上)。因此，CPU 可能并不知道在它 cache 里的某个 cache line 是 invalid 状态的，因为 invalidation 队列包含有收到但还没有处理的 invalidation 消息，这是因为 CPU 和 invalidation 队列从物理上来讲是位于 cache 的两侧的。

从结果上来讲，memory barrier 是必须的。一个 store barrier 会把 store buffer flush 掉，确保所有的写操作都被应用到 CPU 的 cache。一个 read barrier 会把 invalidation queue flush 掉，也就确保了其它 CPU 的写入对执行 flush 操作的当前这个 CPU 可见。再进一步，MMU 没有办法扫描 store buffer，会导致类似的问题。这种效果对于单线程处理器来说已经是会发生的了。


## CPU 导致乱序

使用 litmus 进行形式化验证:

```
cat sb.litmus

X86 SB
{ x=0; y=0; }
 P0          | P1          ;
 MOV [x],$1  | MOV [y],$1  ;
 MOV EAX,[y] | MOV EAX,[x] ;
locations [x;y;]
exists (0:EAX=0 /\ 1:EAX=0)
```

```shell
~ ❯❯❯ bin/litmus7 ./sb.litmus
%%%%%%%%%%%%%%%%%%%%%%%%%%%
% Results for ./sb.litmus %
%%%%%%%%%%%%%%%%%%%%%%%%%%%
X86 SB

{x=0; y=0;}

 P0          | P1          ;
 MOV [x],$1  | MOV [y],$1  ;
 MOV EAX,[y] | MOV EAX,[x] ;

locations [x; y;]
exists (0:EAX=0 /\ 1:EAX=0)
Generated assembler
	##START _litmus_P0
	movl	$1, -4(%rbx,%rcx,4)
	movl	-4(%rsi,%rcx,4), %eax
	##START _litmus_P1
	movl	$1, -4(%rsi,%rcx,4)
	movl	-4(%rbx,%rcx,4), %eax

Test SB Allowed
Histogram (4 states)
96    *>0:EAX=0; 1:EAX=0; x=1; y=1;
499878:>0:EAX=1; 1:EAX=0; x=1; y=1;
499862:>0:EAX=0; 1:EAX=1; x=1; y=1;
164   :>0:EAX=1; 1:EAX=1; x=1; y=1;
Ok

Witnesses
Positive: 96, Negative: 999904
Condition exists (0:EAX=0 /\ 1:EAX=0) is validated
Hash=2d53e83cd627ba17ab11c875525e078b
Observation SB Sometimes 96 999904
Time SB 0.11
```

## mesi 协议

| | p0 | p1 | p2 | p3 |
|---|:----:|:----:|:--:| :--: |
| initial state | I | I | I | I |
| p0 reads X | E | I | I | I |
| p1 reads X | S | S | I | I |
| p2 reads X | S | S | S | I |
| p3 writes X | I | I | I | M |
| p0 readx X | S | I | I | S |

![](images/mesi_1.jpg)

下面是不同类型的处理器请求和总线侧的请求:

处理器向 Cache 发请求包括下面这些操作:

PrRd: 处理器请求读取一个 Cache block
PrWr: 处理器请求写入一个 Cache block

总线侧的请求包含:

BusRd: 监听到请求，表示当前有其它处理器正在发起对某个 Cache block 的读请求

BusRdX: 监听到请求，表示当前有其它处理器正在发起对某个其未拥有的 Cache block 的写请求

BusUpgr: 监听到请求，表示有另一个处理器正在发起对某 Cache block 的写请求，该处理器已经持有此 Cache block 块

Flush: 监听到请求，表示整个 cache 块已被另一个处理器写入到主存中

FlushOpt: 监听到请求，表示一个完整的 cache 块已经被发送到总线，以提供给另一个处理器使用(Cache 到 Cache 传数)

Cache 到 Cache 的传送可以降低 read miss 导致的延迟，如果不这样做，需要先将该 block 写回到主存，再读取，延迟会大大增加，在基于总线的系统中，这个结论是正确的。但在多核架构中，coherence 是在 L2 caches 这一级保证的，从 L3 中取可能要比从另一个 L2 中取还要快。

mesi 协议解决了多核环境下，内存多层级带来的问题。使得 cache 层对于 CPU 来说可以认为是透明的，不存在的。单一地址的变量的写入，可以以线性的逻辑进行理解。

但 mesi 协议有两个问题没有解决，一种是 RMW 操作，或者叫 CAS；一种是 ADD 操作。因为这两种操作都需要先读到原始值，进行修改，然后再写回到内存中。

同时，在 CPU 架构中我们看到 CPU 除了 cache 这一层之外，还存在 store buffer，而 store buffer 导致的内存乱序问题，mesi 协议是解决不了的，这是 memory consistency 范畴讨论的问题。


## barrier

从功能上来讲，barrier 有四种:

|#LoadLoad|#LoadStore|
|-|-|
|#StoreLoad|#StoreStore|

具体说明:

|barrier name|desc|
|-|-|
|#LoadLoad|阻止不相关的 Load 操作发生重排|
|#LoadStore|阻止 Store 被重排到 Load 之前|
|#StoreLoad|阻止 Load 被重排到 Store 之前|
|#StoreStore|阻止 Store 被重排到 Store 之前|

需要注意的是，这里所说的重排都是内存一致性范畴，即全局视角的不同变量操作。如果是同一个变量的读写的话，显然是不会发生重排的，因为不按照 program order 来执行程序的话，相当于对用户的程序发生了破坏行为。

## lfence, sfence, mfence

Intel x86/x64 平台，total store ordering(但未来不一定还是 TSO):

mm_lfence("load fence": wait for all loads to complete)

不保证在 lfence 之前的写全局可见(globally visible)。并不是把读操作都序列化。只是保证这些读操作和 lfence 之间的先后关系。

mm_sfence("store fence": wait for all stores to complete)

>The Semantics of a Store Fence
>On all Intel and AMD processors, a store fence has two effects:

>Serializes all memory stores. All stores that precede the store fence in program order will become globally observable before any stores that succeed the store fence in program order become globally observable. Note that a store fence is ordered, by definition, with other store fences.
>In the cycle that follows the cycle when the store fence instruction retires, all stores that precede the store fence in program order are guaranteed to be globally observable. Any store that succeeds the store fence in program order may or may not be globally observable immediately after retiring the store fence. See Section 7.4 of the Intel optimization manual and Section 7.5 of the Intel developer manual Volume 2. Global observability will be discussed in the next section.
>However, that “SFENCE operation” is not actually a fully store serializing operation even though there is the word SFENCE in its name. This is clarified by the emphasized part. I think there is a typo here; it should read “store fence” not “store, fence.” The manual specifies that while clearing IA32_RTIT_CTL.TraceEn serializes all previous stores with respect to all later stores, it does not by itself ensure global observability of previous stores. It is exactly for this reason why the Linux kernel uses a full store fence (called wmb, which is basically SFENCE) after clearing TraceEn.

mm_mfence("mem fence": wait for all memory operations to complete)

mfence 会等待当前核心中的 store buffer 排空之后再执行后续指令。

https://stackoverflow.com/questions/27595595/when-are-x86-lfence-sfence-and-mfence-instructions-required

直接考虑硬件的 fence 指令太复杂了，思考过程应该是，先从程序逻辑出发，然后考虑需要使用哪种 barrier/fence(LL LS SS SL)，然后再找对应硬件平台上对应的 fence 指令。

## acquire/release 语义

![barriers](https://preshing.com/images/acq-rel-barriers.png)

https://preshing.com/20130922/acquire-and-release-fences/

在 x86/64 平台上，只有 StoreLoad 乱序，所以你使用 acquire release 时，实际上生成的 fence 是 NOP。

在 Go 语言中也不需要操心这个问题，Go 语言的 atomic 默认是最强的内存序保证，即 sequential consistency。该一致性保证由 Go 保证，在所有运行 Go 的硬件平台上都是一致的。

## memory order 参数

硬件会提供其 memory order，而语言本身可能也会有自己的 memory order，在 C/C++ 语言中会根据传给 atomic 的参数来决定其使用的 memory order，从而进行一些重排，这里的重排不但有硬件重排，还有编译器级别的重排。

下面是 C++ 中对 memory_order 参数的描述:
> std::memory_order specifies how memory accesses, including regular, non-atomic memory accesses, are to be ordered around an atomic operation. Absent any constraints on a multi-core system, when multiple threads simultaneously read and write to several variables, one thread can observe the values change in an order different from the order another thread wrote them. Indeed, the apparent order of changes can even differ among multiple reader threads. Some similar effects can occur even on uniprocessor systems due to compiler transformations allowed by the memory model.

> The default behavior of all atomic operations in the library provides for sequentially consistent ordering (see discussion below). That default can hurt performance, but the library's atomic operations can be given an additional std::memory_order argument to specify the exact constraints, beyond atomicity, that the compiler and processor must enforce for that operation.

这也是一个 Go 不需要操心的问题。

## sequential consistency

## cache coherency vs memory consistency

The MESI protocol makes the memory caches effectively invisible. This means that multithreaded programs don't have to worry about a core reading stale data from them or two cores writing to different parts of a cache line and getting half of one write and half of the other sent to main memory.

However, this doesn't help with read-modify-write operations such as increment, compare and swap, and so on. The MESI protocol won't stop two cores from each reading the same chunk of memory, each adding one to it, and then each writing the same value back, turning two increments into one.

On modern CPUs, the LOCK prefix locks the cache line so that the read-modify-write operation is logically atomic. These are oversimplified, but hopefully they'll give you the idea.

Unlocked increment:

1. Acquire cache line, shareable is fine. Read the value.
2. Add one to the read value.
3. Acquire cache line exclusive (if not already E or M) and lock it.
4. Write the new value to the cache line.
5. Change the cache line to modified and unlock it.

Locked increment:

1. Acquire cache line exclusive (if not already E or M) and lock it.
2. Read value.
3. Add one to it.
4. Write the new value to the cache line.
5. Change the cache line to modified and unlock it.

Notice the difference? In the unlocked increment, the cache line is only locked during the write memory operation, just like all writes. In the locked increment, the cache line is held across the entire instruction, all the way from the read operation to the write operation and including during the increment itself.

Also, some CPUs have things other than memory caches that can affect memory visibility. For example, some CPUs have a read prefetcher or a posted write buffer that can result in memory operations executing out of order. Where needed, a LOCK prefix (or equivalent functionality on other CPUs) will also do whatever needs to be done to handle memory operation ordering issues.

mesi 协议使得各核心的写操作可以序列化地进行观测，但是却没有办法解决先读后写的问题。而先读后写又是我们在写程序时非常常见的操作，比如对用户访问进行计数。甚至在实现用户逻辑层的 sync 库时，也需要底层提供原子性的 check and set 即 CAS 操作，所以 CPU 一般还会提供一个 lock 指令来应对这种窘境:

https://stackoverflow.com/questions/29880015/lock-prefix-vs-mesi-protocol

## 编译器导致乱序

snippet 1
```python
X = 0
for i in range(100):
    X = 1
    print X
```

snippet 2
```python
X = 1
for i in range(100):
    print X

```

snippet 1 和 snippet 2 从逻辑上等价的。

如果这时候，假设有 Processor 2 同时在执行一条指令：

```python
X = 0
```

P2 中的指令和 snippet 1 交错执行时，可能产生的结果是：111101111..

P2 中的指令和 snippet 2 交错执行时，可能产生的结果是：11100000…​

多核心下，编译器对代码的优化理论上就是重排。

<<<<<<< HEAD
有人说这个例子不够有说服力，我们看看参考资料中的另一个例子:

```c
int a, b;
int foo()
{
    a = b + 1;
    b = 0; 
    return 1;
}
```

输出汇编:
```
mov eax, DWORD PTR b[rip]
add eax, 1
mov DWORD PTR a[rip], eax    // --> store to a
mov DWORD PTR b[rip], 0      // --> store to b
```

开启 O2 优化后，输出汇编:
```
mov eax, DWORD PTR b[rip]
mov DWORD PTR b[rip], 0      // --> store to b
add eax, 1
mov DWORD PTR a[rip], eax    // --> store to a
```

可见 compiler 也是可能会修改赋值的顺序的。

=======
>>>>>>> b3541651
## atomic/lock 操作成本 in Go

```go
package main

import (
	"sync/atomic"
	"testing"
)

var a int64

func BenchmarkAtomic(b *testing.B) {
	for i := 0; i < b.N; i++ {
		atomic.StoreInt64(&a, int64(i))
	}
}

func BenchmarkNormal(b *testing.B) {
	for i := 0; i < b.N; i++ {
		a = 1
	}
}

```

```shell
go test -bench=.
goos: darwin
goarch: amd64
BenchmarkAtomic-4   	200000000	         7.00 ns/op
BenchmarkNormal-4   	2000000000	         0.39 ns/op
PASS
ok  	_/Users/xx/test/go/atomic_bench	2.925s
```

## false sharing / true sharing

参考资料：

https://homes.cs.washington.edu/~bornholt/post/memory-models.html

https://people.eecs.berkeley.edu/~rcs/research/interactive_latency.html

https://monkeysayhi.github.io/2017/12/28/%E4%B8%80%E6%96%87%E8%A7%A3%E5%86%B3%E5%86%85%E5%AD%98%E5%B1%8F%E9%9A%9C/

https://blog.csdn.net/zhangxiao93/article/details/42966279

http://kaiyuan.me/2017/09/22/memory-barrier/

https://blog.csdn.net/dd864140130/article/details/56494925

https://preshing.com/20120515/memory-reordering-caught-in-the-act/

https://preshing.com/20120710/memory-barriers-are-like-source-control-operations/

https://preshing.com/20120625/memory-ordering-at-compile-time/

https://preshing.com/20120612/an-introduction-to-lock-free-programming/

https://preshing.com/20130922/acquire-and-release-fences/

https://webcourse.cs.technion.ac.il/234267/Spring2016/ho/WCFiles/tirgul%205%20mesi.pdf

https://www.scss.tcd.ie/Jeremy.Jones/VivioJS/caches/MESIHelp.htm

http://15418.courses.cs.cmu.edu/spring2017/lectures

https://software.intel.com/en-us/articles/how-memory-is-accessed

https://software.intel.com/en-us/articles/detect-and-avoid-memory-bottlenecks#_Move_Instructions_into

https://stackoverflow.com/questions/29880015/lock-prefix-vs-mesi-protocol

https://github.com/torvalds/linux/blob/master/Documentation/memory-barriers.txt<|MERGE_RESOLUTION|>--- conflicted
+++ resolved
@@ -296,7 +296,6 @@
 
 多核心下，编译器对代码的优化理论上就是重排。
 
-<<<<<<< HEAD
 有人说这个例子不够有说服力，我们看看参考资料中的另一个例子:
 
 ```c
@@ -327,8 +326,6 @@
 
 可见 compiler 也是可能会修改赋值的顺序的。
 
-=======
->>>>>>> b3541651
 ## atomic/lock 操作成本 in Go
 
 ```go
